--- conflicted
+++ resolved
@@ -2,19 +2,12 @@
 import { createLogger } from '@mastra/core/logger';
 import { weatherWorkflow } from './workflows';
 import { weatherAgent } from './agents/weather';
-<<<<<<< HEAD
 import { xiboAgent } from './agents/xibo-agent';
-=======
->>>>>>> e5f6c4a8
 import { xiboManualAgent } from './agents/xibo-manual';
 
 export const mastra = new Mastra({
   workflows: { weatherWorkflow },
-<<<<<<< HEAD
   agents: { weatherAgent, xiboAgent, xiboManualAgent },
-=======
-  agents: { weatherAgent, xiboManualAgent },
->>>>>>> e5f6c4a8
   logger: createLogger({
     name: 'Xibo-Agent',
     level: 'info',
